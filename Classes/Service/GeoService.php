--- conflicted
+++ resolved
@@ -50,19 +50,15 @@
 
     /**
      * base URL to fetch the Coordinates (Latitude, Longitutde of a Address String.
-     * TODO: Language shall be configurable
      */
     protected $geocodingUrl = 'https://maps.googleapis.com/maps/api/geocode/json?language=de&sensor=false';
 
     /**
      * constructor method.
+     *
      * sets the google code API key
-<<<<<<< HEAD
-     * @param string $apikey (optional) the API key from google, if empty, the default from the configuration is taken
-=======
      *
      * @param string $apiKey (optional) the API key from google, if empty, the default from the configuration is taken
->>>>>>> 98109efa
      */
     public function __construct($apiKey = null)
     {
@@ -74,12 +70,7 @@
         if (!empty($apiKey)) {
             $this->geocodingUrl .= '&key=' . $apiKey;
         }
-<<<<<<< HEAD
-        $this->apikey = $apikey;
-        $this->geocodingUrl .= '&key=' . $apikey;
-=======
         $this->maxRetries = (int)$geoCodingConfig['maxRetries'];
->>>>>>> 98109efa
     }
 
     /**
@@ -91,11 +82,7 @@
      * @param $city
      * @param $country
      *
-<<<<<<< HEAD
-     * @return array|null an array with long name, latitude and longitude or null if nothing was found
-=======
      * @return array an array with latitude and longitude
->>>>>>> 98109efa
      */
     public function getCoordinatesForAddress($street = null, $zip = null, $city = null, $country = 'Germany'): array
     {
@@ -112,19 +99,6 @@
             return [];
         }
 
-<<<<<<< HEAD
-                // not in cache yet
-            if (false === $cacheObject->has($cacheKey)) {
-                $geocodingUrl = $this->geocodingUrl . '&address=' . urlencode($address);
-                $results = $this->getCoordinatesFromApi($geocodingUrl);
-                if ($results !== null) {
-                    // Now store the $result in cache and return
-                    $cacheObject->set($cacheKey, $results, [], $this->cacheTime);
-                }
-            } else {
-                $results = $cacheObject->get($cacheKey);
-            }
-=======
         $cacheObject = $this->initializeCache();
         $cacheKey = 'geocode-' . strtolower(str_replace(' ', '-', preg_replace('/[^0-9a-zA-Z ]/m', '', $address)));
 
@@ -140,7 +114,6 @@
 
         if (empty($result['results']) || empty($result['results'][0]['geometry'])) {
             return [];
->>>>>>> 98109efa
         }
         $geometry = $result['results'][0]['geometry'];
         $result = [
